--- conflicted
+++ resolved
@@ -21,15 +21,6 @@
 
 #### Option 1: Copy the existing one
 
-<<<<<<< HEAD
-You can copy the existing kubeconfig generated when you deploy your Kubernetes cluster on AWS. So make sure you copy kubeconfig as well as the whole credentials folder into /etc/kubeturbo dir. In the credentials dir, make sure there are admin-key.pem, admin.pem and ca.pem.
-
-#### Option 2: Generate From Certificate
-
-You can also generate a kubeconfig file from your certificates. The [create_kubeconfig.sh](https://raw.githubusercontent.com/vmturbo/kubeturbo/master/examples/deploy_kubeturbo/create_kubeconfig.sh) can help you quick generate it with all of the necessary certicates embedded.
-
-In order to run create_kubeconfig.sh, you need to provide api-server address and correct certificates. For example:
-=======
 You can copy the existing kubeconfig that was generated when you deployed your Kubernetes cluster on AWS. The file should be named kubeconfig and be placed into the /etc/kubeturbo dirctory which was created in the previous step. Also, make sure you copy the whole credentials folder into the /etc/kubeturbo directory. In the credentials directory, make sure there is an admin-key.pem, an admin.pem and a ca.pem.
 
 #### Option 2: Generate From Certificate
@@ -37,7 +28,6 @@
 You can also generate a kubeconfig file from your certificates. The [create_kubeconfig.sh](https://raw.githubusercontent.com/vmturbo/kubeturbo/master/deploy/create_kubeconfig.sh) can help you generated it quickly with all the necessary certicates embeded.
 
 In order to run create_kubeconfig.sh, you need to provide the api-server address and correct certicates. For example:
->>>>>>> b6baae72
 
 ```console
 $ ./create_kubeconfig --server=<SERVER_ADDRESS> --ca=<PATH_TO_YOUR_CA_FILE> --cert=<PATH_TO_YOUR_CERTIFICATE_FILE> --key=<PATH_TO_YOUR_KEY_FILE>
@@ -46,15 +36,10 @@
 
 ### Step Two: Create Kubeturbo config
 
-<<<<<<< HEAD
-A Kubeturbo config is required for Kubeturbo service to connect to Turbonomic Autonomic Platform instance remotely. You need to specify the correct Turbonomic instance address, username and password.
-The created config should be placed under /etc/kubeturbo/
-=======
-A Kubeturbo config is required for the Kubeturbo service to connect to the Turbonomic server remotely. You need to specify correct **Turbonomic Server address**, **username** and **password**.
-**NOTE**: Turbonomic server address is "**IP address of your ops manger**".
+A Kubeturbo config is required for the Kubeturbo service to connect to the Turbonomic server remotely. You need to specify correct **Turbonomic instance address**, **username** and **password**.
+**NOTE**: Turbonomic server address is "**IP address of your ops manager**".
 
 Create a file called **"config"** and put it under */etc/kubeturbo/*.
->>>>>>> b6baae72
 
 ```json
 {
@@ -128,13 +113,8 @@
 
 #### Create Kubeturbo pod
 
-<<<<<<< HEAD
 As mirror pods are created by Kubelet, you can simply copy the kubeturbo yaml definition to your config path you specified when you start the kubelet on master nodes. Usually, the path is /etc/kubernetes/manifests/.
 At the same time, you need to stop the default scheduler by removing kube-scheduler from both /etc/kubernetes/manifests and the source path you specified for pod-master pod, which is usually /srv/kubernetes/manifests by default. 
-=======
-As mirror pods are created by Kubelet, you can simply copy kubeturbo yaml definition to your config path you specified when you starts kubelet on master nodes. Usually, the path is /etc/kubernetes/manifests/.
-Next, you need to stop the default scheduler by removing kube-scheduler from both /etc/kubernetes/manifests and the source path you specified for pod-master pod, which is usually /srv/kubernetes/manifests by default.
->>>>>>> b6baae72
 
 After several seconds, you will be able to see Kubeturbo mirror pod is running. (For some versions of kubernetes, you may not see mirror pod from the command below, please use docker ps to check if kubeturbo is running)
 
@@ -151,8 +131,4 @@
 
 With previous steps, Kubeturbo service is running and starting to collect resource consuption metrics from each node, pod and applications. Those metrics are continuously sent back to the Turbonomic Autonomic Platform instance. If you want Kubeturbo to collect network related metrics, such as service transaction counts and network flow information between pods inside current Kubernetes cluster, you need to deploy K8sconntrack monitoring service.
 
-<<<<<<< HEAD
-K8sconntrack monitoring service should be running on each node inside cluster. A detailed guide about how to deploy K8sconnection onto a Kubernetes cluster running on AWS can be found [here](https://github.com/DongyiYang/k8sconnection/blob/master/deploy/aws_deploy/README.md).
-=======
-K8sconntrack monitoring service should be running on each node inside cluster. A detailed guide about how to deploy K8sconnection onto a Kuberentes cluster running on AWS can be found [here](https://github.com/DongyiYang/k8sconnection/blob/master/deploy/aws_deploy/README.md). Since you already created a Kubeconfig, you can skip to step 2.
->>>>>>> b6baae72
+K8sconntrack monitoring service should be running on each node inside cluster. A detailed guide about how to deploy K8sconnection onto a Kuberentes cluster running on AWS can be found [here](https://github.com/DongyiYang/k8sconnection/blob/master/deploy/aws_deploy/README.md). Since you already created a Kubeconfig, you can skip to step 2.